# Liquidity Mining

!!! info "Important Disclaimer"
    <small><ul><li>The content of this Site does not constitute investment, financial, legal, or tax advice, nor does any of the information contained on this Site constitute a recommendation, solicitation, or offer to buy or sell any digital assets, securities, options, or other financial instruments or other assets, or to provide any investment advice or service.<li>There is no guarantee of profit for participating in liquidity mining.<li>Participation is subject to eligiblity requirements.</ul></small>
    **Please review the [Liquidity Mining Policy](https://hummingbot.io/liquidity-mining-policy/) for the full disclaimer.**

## What is it?
Liquidity mining is a community-based, data-driven approach to market making, in which a token issuer or exchange can reward a pool of miners to provide liquidity for a specified token.

Liquidity mining sets forth an analytical framework for determining market maker compensation based on (1) time (order book consistency), (2) order spreads, and (3) order sizes, in order to create a fair model for compensation that aligns a miner's risk with rewards.

## Getting started
- [Hummingbot Miners](https://hummingbot.io/liquidity-mining): The **official Liquidity Mining app** where you can see real-time rates of return and track your payouts
- [Get help on Discord](https://discord.hummingbot.io): Join the **#liquidity-mining** channel for 24/7 support
- [How it works](https://hummingbot.io/liquidity-mining)
- [Hummingbot Quickstart Guide](https://docs.hummingbot.io/quickstart)
- [Liquidity Mining FAQs](https://docs.hummingbot.io/faq/liquidity-mining/)
- [Liquidity Mining whitepaper](https://hummingbot.io/liquidity-mining.pdf)

## Active programs

!!! warning "Terms subject to change"
    Please check this page for the most up-to-date terms.  We will notify participants of changes, if any, through email (for registered users) and on our [Discord](https://discord.hummingbot.io).

!!! note "Terms updated for week 5"
    **For the period starting March 31, 2020 12:00am UTC until April 7 12:00am UTC, the following changes were made:**<ol><li>The `maximum spread` was decreased to 3% for all trading pairs.<li>The campaign for Harmony ONE tokens is paused; ONE pairs currently not eligible for rewards.</ul>

<table>
  <thead>
    <th>Sponsor</th>
    <th>Trading pair</th>
    <th>Exchange</th>
    <th>Maximum spread</th>
    <th>Weekly rewards</th>
  </thead>
  <tbody>
    <tr>
      <td rowspan="3"><a href="#iexec">iExec</a><br></td>
      <td>RLC/BTC</td>
      <td>Binance.com</td>
      <td>3%¹</td>
      <td>USDC 250</td>
    </tr>
    <tr>
      <td>RLC/USDT</td>
      <td>Binance.com</td>
      <td>3%¹</td>
      <td>USDC 250</td>
    </tr>
    <tr>
      <td>RLC/ETH</td>
      <td>Binance.com</td>
      <td>3%¹</td>
      <td>USDC 250</td>
    </tr>
    <tr>
      <td rowspan="2"><a href="#zcoin">Zcoin</a></td>
      <td>XZC/BTC</td>
      <td>Binance.com</td>
      <td>3%¹</td>
      <td>USDC 562.50</td>
    </tr>
    <tr>
      <td>XZC/BNB</td>
      <td>Binance.com</td>
      <td>3%¹</td>
      <td>USDC 187.50</td>
    </tr>
    <tr>
      <td rowspan="3"><a href="#zilliqa">Zilliqa</a><br></td>
      <td>ZIL/USDT</td>
      <td>Binance.com</td>
      <td>3%¹</td>
      <td>USDC 250</td>
    </tr>
    <tr>
      <td>ZIL/ETH</td>
      <td>Binance.com</td>
      <td>3%¹</td>
      <td>USDC 250</td>
    </tr>
    <tr>
      <td>ZIL/BNB</td>
      <td>Binance.com</td>
      <td>3%¹</td>
      <td>USDC 250</td>
    </tr>
  </tbody>
</table>

## Changes to campaign terms
1. **March 31, 2020**: (1) the maximum spread and for all programs has been decreased to 3% from 5% previously and (2) Harmony has paused its campaign for ONE tokens.  You can read more about the changes on our [reddit post](https://www.reddit.com/r/Hummingbot/comments/frxs5z/campaign_terms_update_for_week_5_max_spread_3_and/).

## Program sponsors

<<<<<<< HEAD
### Harmony

[Harmony (ONE)](https://harmony.one/) is a new a base-layer blockchain project with key innovations in state sharding and peer-to-peer networking. Its sharding technology uses secure proof-of-stake and decentralized randomness, and its networking technology achieves optimal cross-shard routing and fask block propagation. Harmony is set on a mission to scale trust for billions of people and power decentralized economies. 

Partnering with Harmony, we launched a successful pilot program rewarding community members for running market making bots for $ONE using Hummingbot in 2019. 

[Whitepaper](https://harmony.one/pdf/whitepaper.pdf) | [Twitter](https://twitter.com/harmonyprotocol) | [Telegram](https://t.me/harmony_one) | [Github](https://github.com/harmony-one) | [Explorer](https://explorer.binance.org/asset/ONE-5F9) | [CoinMarketCap](https://coinmarketcap.com/currencies/harmony/) | [CoinGecko](https://www.coingecko.com/en/coins/harmony)

=======
>>>>>>> b421c318
### iExec

[iExec (RLC)](https://iex.ec/) claims to have developed the first decentralized marketplace for cloud computing resources. Blockchain technology is used to organize a market network where users can monetize their computing power, applications, and datasets. By providing on-demand access to cloud computing resources, iExec is reportedly able to support compute-intensive applications in fields such as AI, big data, healthcare, rendering, or FinTech. iExec's RLC token has been listed on Binance, Bittrex, etc.

[Whitepaper](https://iex.ec/wp-content/uploads/pdf/iExec-WPv3.0-English.pdf) | [Twitter](https://twitter.com/iEx_ec) | [Telegram](https://goo.gl/fH3EHT) | [Github](https://github.com/iExecBlockchainComputing) | [Explorer](https://etherscan.io/token/0x607F4C5BB672230e8672085532f7e901544a7375) | [CoinMarketCap](https://coinmarketcap.com/currencies/rlc/markets/) | [CoinGecko](https://www.coingecko.com/en/coins/iexec-rlc)

### Zcoin

[ZCoin (XZC)](https://zcoin.io/) is an open-source privacy-focused cryptocurrency token that launched in Sep 2016. Zcoin originally pioneered the use of Zerocoin to enable privacy but has since transitioned to a scheme called Sigma which is based on a paper by Jens Groth and Markulf Kohlweiss that reportedly allows greater scalability and removes the need for trusted setup in Zerocoin. With Zcoin’s Sigma feature, only the sender and receiver would be able to ascertain the exchange of funds in a given transaction, as no transaction histories are linked to the actual coins. Zcoin is also the creator of the Lelantus privacy protocol which improves Sigma's privacy and functionality. Its ZC token has been listed on Binance, Huobi Global, Bittrex, etc. 

[Whitepaper](https://zcoin.io/tech/) | [Twitter](https://twitter.com/zcoinofficial) | [Telegram](https://t.me/zcoinproject) | [Github](https://github.com/zcoinofficial) | [Explorer](https://chainz.cryptoid.info/xzc/) | [CoinMarketCap](https://coinmarketcap.com/currencies/zcoin) | [CoinGecko](https://www.coingecko.com/en/coins/zcoin)

### Zilliqa

[Zilliqa (ZIL)](https://zilliqa.com/) is a base-layer blockchain protocol centered around the idea of 'Sharding' and designed to enhance the scalability of cryptocurrency networks such as Ethereum. According to its white paper, transactions speed could scale to approximately 1,000x that of Ethereum's network. Zilliqa’s high throughput means that developers can focus on fleshing out their ideas rather than worrying about network congestion.

[Whitepaper](https://docs.zilliqa.com/whitepaper.pdf) | [Twitter](https://twitter.com/zilliqa) | [Telegram](https://t.me/zilliqachat) | [Github](https://github.com/Zilliqa) | [Explorer](https://viewblock.io/zilliqa) | [CoinMarketCap](https://coinmarketcap.com/currencies/zilliqa) | [CoinGecko](https://www.coingecko.com/en/coins/zilliqa)<|MERGE_RESOLUTION|>--- conflicted
+++ resolved
@@ -93,17 +93,7 @@
 
 ## Program sponsors
 
-<<<<<<< HEAD
-### Harmony
 
-[Harmony (ONE)](https://harmony.one/) is a new a base-layer blockchain project with key innovations in state sharding and peer-to-peer networking. Its sharding technology uses secure proof-of-stake and decentralized randomness, and its networking technology achieves optimal cross-shard routing and fask block propagation. Harmony is set on a mission to scale trust for billions of people and power decentralized economies. 
-
-Partnering with Harmony, we launched a successful pilot program rewarding community members for running market making bots for $ONE using Hummingbot in 2019. 
-
-[Whitepaper](https://harmony.one/pdf/whitepaper.pdf) | [Twitter](https://twitter.com/harmonyprotocol) | [Telegram](https://t.me/harmony_one) | [Github](https://github.com/harmony-one) | [Explorer](https://explorer.binance.org/asset/ONE-5F9) | [CoinMarketCap](https://coinmarketcap.com/currencies/harmony/) | [CoinGecko](https://www.coingecko.com/en/coins/harmony)
-
-=======
->>>>>>> b421c318
 ### iExec
 
 [iExec (RLC)](https://iex.ec/) claims to have developed the first decentralized marketplace for cloud computing resources. Blockchain technology is used to organize a market network where users can monetize their computing power, applications, and datasets. By providing on-demand access to cloud computing resources, iExec is reportedly able to support compute-intensive applications in fields such as AI, big data, healthcare, rendering, or FinTech. iExec's RLC token has been listed on Binance, Bittrex, etc.
