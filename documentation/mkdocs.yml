# Project info
site_name: hummingbot docs
site_description: 'Docs for hummingbot, the open source crypto market making bot'
site_author: 'CoinAlpha, Inc.'
site_url: 'https://docs.hummingbot.io'

# Repository
repo_name: 'coinalpha/hummingbot'
repo_url: 'https://github.com/coinalpha/hummingbot'
edit_uri: 'blob/master/documentation/docs/'

# Copyright
copyright: 'Copyright &copy; 2019 CoinAlpha, Inc.'

# Configuration
theme:
  name: 'material'
  logo: 'assets/img/logo.png'
  favicon: 'assets/img/favicon.ico'
  palette:
    primary: 'teal'
    accent: 'teal'
  font:
      text: 'Roboto'
      code: 'Roboto Mono'
  feature:
    tabs: true

# Customization
extra:
  search:
    language: 'en'
  social:
    - type: 'globe'
      link: 'https://www.hummingbot.io'
    - type: 'github'
      link: 'https://github.com/coinalpha/hummingbot'
    - type: 'twitter'
      link: 'https://twitter.com/hummingbot_io'
google_analytics:
  - 'UA-119262087-3'
  - 'auto'
extra_css:
  - assets/css/custom.css
extra_javascript:
  - assets/js/heap.js

# Extensions
markdown_extensions:
  - admonition
  - codehilite:
      guess_lang: false
      linenums: true
  - toc:
      permalink: true
  - pymdownx.arithmatex
  - pymdownx.betterem:
      smart_enable: all
  - pymdownx.caret
  - pymdownx.critic
  - pymdownx.details
  - pymdownx.emoji:
      emoji_generator: !!python/name:pymdownx.emoji.to_svg
  - pymdownx.inlinehilite
  - pymdownx.magiclink
  - pymdownx.mark
  - pymdownx.smartsymbols
  - pymdownx.superfences
  - pymdownx.tasklist:
      custom_checkbox: true
  - pymdownx.tilde

# Navigation
nav:
    - General:
      - Getting Started: index.md
      - Learn about Hummingbot:
        - FAQ: faq.md
        - Whitepaper: whitepaper.md
        - Timeline: roadmap.md
        - Useful Terminology: glossary.md
      - Quickstart:
        - 0. Before you begin: quickstart/0-begin.md
        - 1. Install Hummingbot: quickstart/1-install.md
        - 2. Register for Liquidity Bounties: quickstart/2-bounties.md
        - 3. Run your First Bot: quickstart/3-bot.md
      - Cheatsheets:
        - Docker Commands: installation/docker.md
      - Liquidity Bounties:
        - FAQ: bounties/faq.md
        - Active Bounties:
          - Harmony $ONE Makers: bounties/active/harmony.md
      - Get Help:
        - Contact and Support: support.md
        - Bug Bounty Program: support/bug-bounty-program.md
        - Troubleshooting: support/troubleshooting.md
    - User Manual:
      - Intro: manual.md
      - Installation:
        - Overview: installation.md
<<<<<<< HEAD
        - Install on Windows:
          - From Docker: installation/docker_windows.md
          - From Source: installation/windows.md
        - Install on MacOS:
          - From Docker: installation/docker_macOS.md
          - From Source: installation/macOS.md
        - Install on Linux: installation/linux.md
=======
>>>>>>> e4ea2c13
        - Install in the Cloud: installation/cloud.md
        - Install on Linux: installation/linux.md
        - Install on MacOS: installation/macOS.md
        - Install on Windows: installation/windows.md
        - Install from Source:
          - Linux: installation/from-source/linux.md
          - macOS: installation/from-source/macOS.md
          - Windows: installation/from-source/windows.md
      - Configuration:
        - Configuring Hummingbot: operation/configuration.md
        - API Keys: installation/api-keys.md
        - Ethereum Wallet: installation/wallet.md
        - Ethereum Node: installation/node/node.md
        - Get a Free Ethereum Node: installation/node/infura.md
      - Operation:
        - Using the Client: operation/client.md
        - Running Trading Bots: operation/running-bots.md
        - Tips for Cloud Users: operation/running-bots-in-the-cloud.md
      - Connectors:
        - About Connectors: connectors.md
        - Binance: connectors/binance.md
        - Coinbase Pro: connectors/coinbase.md
        - DDEX: connectors/ddex.md
        - IDEX: connectors/idex.md
        - Radar Relay: connectors/radar-relay.md
        - 0x Relayers: connectors/0x.md
      - Strategies:
        - Strategy Overview: strategies.md
        - Cross-exchange market making: strategies/cross-exchange-market-making.md
        - Arbitrage: strategies/arbitrage.md
        - Cross-Exchange Market Making: strategies/cross-exchange-market-making.md
        - Pure Market Making: strategies/pure-market-making.md
        - Discovery: strategies/discovery.md
      - Data Feeds:
        - Overview: feeds.md
      - Utilities:
        - Logs and Logging: operation/logging.md
        - Using Exchange Rates: operation/exchange-rates.md
        - Integrating Telegram: operation/telegram.md
      - Advanced:
        - Debug Console: operation/debug.md
    - Release Notes:
      - About Releases: release-notes.md
      - 0.9.1: release-notes/0.9.1.md
      - 0.9.0: release-notes/0.9.0.md
      - 0.8.1: release-notes/0.8.1.md
      - 0.8.0: release-notes/0.8.0.md
      - 0.7.0: release-notes/0.7.0.md
      - 0.6.0: release-notes/0.6.0.md
      - 0.5.1: release-notes/0.5.1.md
      - 0.5.0: release-notes/0.5.0.md
      - 0.4.0: release-notes/0.4.0.md
      - 0.3.1 (beta): release-notes/0.3.1.md
      - 0.3.0: release-notes/0.3.0.md
      - 0.2.0: release-notes/0.2.0.md<|MERGE_RESOLUTION|>--- conflicted
+++ resolved
@@ -98,16 +98,6 @@
       - Intro: manual.md
       - Installation:
         - Overview: installation.md
-<<<<<<< HEAD
-        - Install on Windows:
-          - From Docker: installation/docker_windows.md
-          - From Source: installation/windows.md
-        - Install on MacOS:
-          - From Docker: installation/docker_macOS.md
-          - From Source: installation/macOS.md
-        - Install on Linux: installation/linux.md
-=======
->>>>>>> e4ea2c13
         - Install in the Cloud: installation/cloud.md
         - Install on Linux: installation/linux.md
         - Install on MacOS: installation/macOS.md
